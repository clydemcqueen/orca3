--- conflicted
+++ resolved
@@ -9,8 +9,4 @@
 # To start on boot:     sudo systemctl enable orca_driver.service
 # To not start on boot: sudo systemctl disable orca_driver.service
 
-<<<<<<< HEAD
-screen -dmS orca_driver bash -c "cd ~/ros2/orca3_ws; . install/setup.bash; ros2 launch orca_bringup sub_launch.py; exec bash"
-=======
-screen -dmS orca_driver bash -c "cd ~/ros2/orca3_ws; . setup.bash; ros2 launch orca_bringup rov_sub_launch.py; exec bash"
->>>>>>> d1f3dfd5
+screen -dmS orca_driver bash -c "cd ~/ros2/orca3_ws; . install/setup.bash; ros2 launch orca_bringup rov_sub_launch.py; exec bash"